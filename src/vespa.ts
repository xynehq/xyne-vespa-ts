--- conflicted
+++ resolved
@@ -622,11 +622,9 @@
         mailParticipants,
         this.logger,
       )
-<<<<<<< HEAD
+
       if (mailParticipantsCondition && mailParticipantsCondition.length > 0) {
-=======
-      if (mailParticipantsCondition.length) {
->>>>>>> 103fb3a4
+
         conditions.push(and(mailParticipantsCondition))
       }
     }
